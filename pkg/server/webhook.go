package server

import (
	"encoding/json"
	"fmt"
	"io/ioutil"
	"net/http"
	"path"
	"strings"

	"github.com/golang/glog"
	"github.com/prometheus/client_golang/prometheus"
	"github.com/prometheus/client_golang/prometheus/promhttp"
	"github.com/tumblr/k8s-sidecar-injector/internal/pkg/config"
	"k8s.io/api/admission/v1beta1"
	admissionregistrationv1beta1 "k8s.io/api/admissionregistration/v1beta1"
	corev1 "k8s.io/api/core/v1"
	metav1 "k8s.io/apimachinery/pkg/apis/meta/v1"
	"k8s.io/apimachinery/pkg/runtime"
	"k8s.io/apimachinery/pkg/runtime/serializer"
)

const (
	// StatusInjected is the annotation value for /status that indicates an injection was already performed on this pod
	StatusInjected = "injected"
)

var (
	serviceAccountTokenMountPath = "/var/run/secrets/kubernetes.io/serviceaccount"
	runtimeScheme                = runtime.NewScheme()
	codecs                       = serializer.NewCodecFactory(runtimeScheme)
	deserializer                 = codecs.UniversalDeserializer()

	// (https://github.com/kubernetes/kubernetes/issues/57982)
	defaulter = runtime.ObjectDefaulter(runtimeScheme)

	injectionCounter = prometheus.NewCounterVec(
		prometheus.CounterOpts{
			Name: "injections",
			Help: "Count of mutations/injections into a resource",
		},
		[]string{"status", "reason", "requested"},
	)

	httpReqInFlightGauge = prometheus.NewGauge(prometheus.GaugeOpts{
		Name: "http_in_flight_requests",
		Help: "A gauge of requests currently being served by the wrapped handler.",
	})

	httpReqCounter = prometheus.NewCounterVec(
		prometheus.CounterOpts{
			Name: "http_api_requests_total",
			Help: "A counter for requests to the wrapped handler.",
		},
		[]string{"code", "method"},
	)

	// duration is partitioned by the HTTP method and handler. It uses custom
	// buckets based on the expected request duration.
	httpReqDuration = prometheus.NewHistogramVec(
		prometheus.HistogramOpts{
			Name:    "http_request_duration_seconds",
			Help:    "A histogram of latencies for requests.",
			Buckets: []float64{.001, .01, .05, .1, .5, 1, 5},
		},
		[]string{"handler", "method"},
	)

	// responseSize has no labels, making it a zero-dimensional
	// ObserverVec.
	httpResResponseSize = prometheus.NewHistogramVec(
		prometheus.HistogramOpts{
			Name:    "http_response_size_bytes",
			Help:    "A histogram of response sizes for requests.",
			Buckets: []float64{100, 200, 500, 900, 1500, 5000},
		},
		[]string{},
	)
)

var ignoredNamespaces = []string{
	metav1.NamespaceSystem,
	metav1.NamespacePublic,
}

// WebhookServer is a server that handles mutating admission webhooks
type WebhookServer struct {
	Config *config.Config
	Server *http.Server
}

type patchOperation struct {
	Op    string      `json:"op"`
	Path  string      `json:"path"`
	Value interface{} `json:"value,omitempty"`
}

func init() {
	_ = corev1.AddToScheme(runtimeScheme)
	_ = admissionregistrationv1beta1.AddToScheme(runtimeScheme)
	// defaulting with webhooks:
	// https://github.com/kubernetes/kubernetes/issues/57982
	_ = corev1.AddToScheme(runtimeScheme)

	// Metrics have to be registered to be exposed:
	prometheus.MustRegister(injectionCounter, httpReqInFlightGauge, httpReqCounter, httpReqDuration, httpResResponseSize)
}

func instrumentHandler(name string, h http.Handler) http.Handler {
	return promhttp.InstrumentHandlerInFlight(httpReqInFlightGauge,
		promhttp.InstrumentHandlerDuration(httpReqDuration.MustCurryWith(prometheus.Labels{"handler": name}),
			promhttp.InstrumentHandlerCounter(httpReqCounter,
				promhttp.InstrumentHandlerResponseSize(httpResResponseSize, h),
			),
		),
	)
}

// (https://github.com/kubernetes/kubernetes/issues/57982)
func applyDefaultsWorkaround(containers []corev1.Container, volumes []corev1.Volume) {
	defaulter.Default(&corev1.Pod{
		Spec: corev1.PodSpec{
			Containers: containers,
			Volumes:    volumes,
		},
	})
}

func (whsvr *WebhookServer) statusAnnotationKey() string {
	return whsvr.Config.AnnotationNamespace + "/status"
}

func (whsvr *WebhookServer) requestAnnotationKey() string {
	return whsvr.Config.AnnotationNamespace + "/request"
}

// Check whether the target resoured need to be mutated. returns the canonicalized full name of the injection config
// if found, or an error if not.
func (whsvr *WebhookServer) getSidecarConfigurationRequested(ignoredList []string, metadata *metav1.ObjectMeta) (string, error) {
	// skip special kubernetes system namespaces
	for _, namespace := range ignoredList {
		if metadata.Namespace == namespace {
			glog.Infof("Pod %s/%s should skip injection due to ignored namespace", metadata.Name, metadata.Namespace)
			return "", ErrSkipIgnoredNamespace
		}
	}

	annotations := metadata.GetAnnotations()
	if annotations == nil {
		annotations = map[string]string{}
	}

	statusAnnotationKey := whsvr.statusAnnotationKey()
	requestAnnotationKey := whsvr.requestAnnotationKey()

	status, ok := annotations[statusAnnotationKey]
	if ok && strings.ToLower(status) == StatusInjected {
		glog.Infof("Pod %s/%s annotation %s=%s indicates injection already satisfied, skipping", metadata.Namespace, metadata.Name, statusAnnotationKey, status)
		return "", ErrSkipAlreadyInjected
	}

	// determine whether to perform mutation based on annotation for the target resource
	requestedInjection, ok := annotations[requestAnnotationKey]
	if !ok {
		glog.Infof("Pod %s/%s annotation %s is missing, skipping injection", metadata.Namespace, metadata.Name, requestAnnotationKey)
		return "", ErrMissingRequestAnnotation
	}
	ic, err := whsvr.Config.GetInjectionConfig(requestedInjection)
	if err != nil {
		glog.Errorf("Mutation policy for pod %s/%s: %v", metadata.Namespace, metadata.Name, err)
		return "", ErrRequestedSidecarNotFound
	}

	glog.Infof("Pod %s/%s annotation %s=%s requesting sidecar config %s", metadata.Namespace, metadata.Name, requestAnnotationKey, requestedInjection, ic.FullName())
	return ic.FullName(), nil
}

func setEnvironment(target []corev1.Container, addedEnv []corev1.EnvVar, basePath string) (patch []patchOperation) {
	var value interface{}
	for containerIndex, container := range target {
		// for each container in the spec, determine if we want to patch with any env vars
		first := len(container.Env) == 0
		for _, add := range addedEnv {
			path := fmt.Sprintf("%s/%d/env", basePath, containerIndex)
			hasKey := false
			// make sure we dont override any existing env vars; we only add, dont replace
			for _, origEnv := range container.Env {
				if origEnv.Name == add.Name {
					hasKey = true
					break
				}
			}
			if !hasKey {
				// make a patch
				value = add
				if first {
					first = false
					value = []corev1.EnvVar{add}
				} else {
					path = path + "/-"
				}
				patch = append(patch, patchOperation{
					Op:    "add",
					Path:  path,
					Value: value,
				})
			}
		}
	}
	return patch
}

func addContainers(target, added []corev1.Container, basePath string) (patch []patchOperation) {
	first := len(target) == 0
	var value interface{}
	for _, add := range added {
		value = add
		path := basePath
		if first {
			first = false
			value = []corev1.Container{add}
		} else {
			path = path + "/-"
		}
		patch = append(patch, patchOperation{
			Op:    "add",
			Path:  path,
			Value: value,
		})
	}
	return patch
}

<<<<<<< HEAD
func setHostNetwork(target bool, addedHostNetwork bool, basePath string) (patch []patchOperation) {
	if addedHostNetwork == true {
		patch = append(patch, patchOperation{
			Op:    "replace",
			Path:  basePath,
			Value: addedHostNetwork,
		})
	}
	return patch
}

func setHostPID(target bool, addedHostPID bool, basePath string) (patch []patchOperation) {
	if addedHostPID == true {
		patch = append(patch, patchOperation{
			Op:    "replace",
			Path:  basePath,
			Value: addedHostPID,
		})
	}
	return patch
}

func addInitContainers(target, added []corev1.Container, basePath string) (patch []patchOperation) {
	first := len(target) == 0
	var value interface{}
	for _, add := range added {
		value = add
		path := basePath
		if first {
			first = false
			value = []corev1.Container{add}
		} else {
			path = path + "/-"
=======
func addVolumes(existing, added []corev1.Volume, basePath string) (patch []patchOperation) {
	hasVolume := func(existing []corev1.Volume, add corev1.Volume) bool {
		for _, v := range existing {
			// if any of the existing volumes have the same name as test.Name, skip
			// injecting it
			if v.Name == add.Name {
				return true
			}
>>>>>>> 240c5bcf
		}
		return false
	}
	for _, add := range added {
		value := add

		if hasVolume(existing, add) {
			continue
		}
		patch = append(patch, patchOperation{
			Op:    "add",
			Path:  basePath + "/-",
			Value: value,
		})
	}
	return patch
}

func addVolumeMounts(target []corev1.Container, addedVolumeMounts []corev1.VolumeMount, basePath string) (patch []patchOperation) {
	var value interface{}
	for containerIndex, container := range target {
		// for each container in the spec, determine if we want to patch with any volume mounts
		first := len(container.VolumeMounts) == 0
		for _, add := range addedVolumeMounts {
			path := fmt.Sprintf("%s/%d/volumeMounts", basePath, containerIndex)
			hasKey := false
			// make sure we dont override any existing volume mounts; we only add, dont replace
			for _, origVolumeMount := range container.VolumeMounts {
				if origVolumeMount.Name == add.Name {
					hasKey = true
					break
				}
			}
			if !hasKey {
				// make a patch
				value = add
				if first {
					first = false
					value = []corev1.VolumeMount{add}
				} else {
					path = path + "/-"
				}
				patch = append(patch, patchOperation{
					Op:    "add",
					Path:  path,
					Value: value,
				})
			}
		}
	}
	return patch
}

func addHostAliases(target, added []corev1.HostAlias, basePath string) (patch []patchOperation) {
	first := len(target) == 0
	var value interface{}
	for _, add := range added {
		value = add
		path := basePath
		if first {
			first = false
			value = []corev1.HostAlias{add}
		} else {
			path = path + "/-"
		}
		patch = append(patch, patchOperation{
			Op:    "add",
			Path:  path,
			Value: value,
		})
	}
	return patch
}

func setServiceAccount(initContainers []corev1.Container, containers []corev1.Container, sa string, basePath string) (patch []patchOperation) {
	patch = append(patch, patchOperation{
		Op:    "replace",
		Path:  path.Join(basePath, "serviceAccountName"),
		Value: sa,
	})

	// if we find any pre-existing VolumeMounts that provide the default serviceaccount token, we need to snip
	// them out, so the ServiceAccountController will create the correct VolumeMount once we patch this pod
	// volumeMounts:
	//  - name: default-token-wlfz2
	//    readOnly: true
	//    mountPath: /var/run/secrets/kubernetes.io/serviceaccount
	for icIndex, ic := range initContainers {
		for vmIndex, vm := range ic.VolumeMounts {
			if vm.MountPath == serviceAccountTokenMountPath {
				patch = append(patch, patchOperation{
					Op:   "remove",
					Path: fmt.Sprintf("%s/initContainers/%d/volumeMounts/%d", basePath, icIndex, vmIndex),
				})
			}
		}
	}
	for cIndex, c := range containers {
		for vmIndex, vm := range c.VolumeMounts {
			if vm.MountPath == serviceAccountTokenMountPath {
				patch = append(patch, patchOperation{
					Op:   "remove",
					Path: fmt.Sprintf("%s/containers/%d/volumeMounts/%d", basePath, cIndex, vmIndex),
				})
			}
		}
	}
	return patch
}

// for containers, add any env vars that are not already defined in the Env list.
// this does _not_ return patches; this is intended to be used only on containers defined
// in the injection config, so the resources do not exist yet in the k8s api (thus no patch needed)
func mergeEnvVars(envs []corev1.EnvVar, containers []corev1.Container) []corev1.Container {
	hasEnvVar := func(existing []corev1.EnvVar, add corev1.EnvVar) bool {
		for _, v := range existing {
			// if any of the existing volumes have the same name as test.Name, skip
			// injecting it
			if v.Name == add.Name {
				return true
			}
		}
		return false
	}
	mutatedContainers := []corev1.Container{}
	for _, c := range containers {
		for _, newEnv := range envs {
			// check each container for each env var by name.
			// if the container has a matching name, dont override!
			if hasEnvVar(c.Env, newEnv) {
				continue
			}
			c.Env = append(c.Env, newEnv)
		}
		mutatedContainers = append(mutatedContainers, c)
	}
	return mutatedContainers
}

func mergeVolumeMounts(volumeMounts []corev1.VolumeMount, containers []corev1.Container) []corev1.Container {
	mutatedContainers := []corev1.Container{}
	for _, c := range containers {
		for _, newVolumeMount := range volumeMounts {
			// check each container for each volume mount by name.
			// if the container has a matching name, dont override!
			skip := false
			for _, origVolumeMount := range c.VolumeMounts {
				if origVolumeMount.Name == newVolumeMount.Name {
					skip = true
					break
				}
			}
			if !skip {
				c.VolumeMounts = append(c.VolumeMounts, newVolumeMount)
			}
		}
		mutatedContainers = append(mutatedContainers, c)
	}
	return mutatedContainers
}

func updateAnnotations(target map[string]string, added map[string]string) (patch []patchOperation) {
	for key, value := range added {
		keyEscaped := strings.Replace(key, "/", "~1", -1)

		if target == nil || target[key] == "" {
			target = map[string]string{}
			patch = append(patch, patchOperation{
				Op:    "add",
				Path:  path.Join("/metadata/annotations", keyEscaped),
				Value: value,
			})
		} else {
			patch = append(patch, patchOperation{
				Op:    "replace",
				Path:  path.Join("/metadata/annotations", keyEscaped),
				Value: value,
			})
		}
	}
	return patch
}

// create mutation patch for resoures
func createPatch(pod *corev1.Pod, inj *config.InjectionConfig, annotations map[string]string) ([]byte, error) {
	var patch []patchOperation

	// be sure to inject the serviceAccountName before adding any volumeMounts, because we must prune out any existing
	// volumeMounts that were added to support the default service account. Because this removal is by index, we splice
	// them out before appending new volumes at the end.
	if inj.ServiceAccountName != "" && (pod.Spec.ServiceAccountName == "" || pod.Spec.ServiceAccountName == "default") {
		// only override the serviceaccount name if not set in the pod spec
		patch = append(patch, setServiceAccount(pod.Spec.InitContainers, pod.Spec.Containers, inj.ServiceAccountName, "/spec")...)
	}

	{ // initcontainer injections
		// patch all existing InitContainers with the VolumeMounts+EnvVars, and add injected initcontainers
		patch = append(patch, setEnvironment(pod.Spec.InitContainers, inj.Environment, "/spec/initContainers")...)
		patch = append(patch, addVolumeMounts(pod.Spec.InitContainers, inj.VolumeMounts, "/spec/initContainers")...)
		// next, make sure any injected init containers in our config get the EnvVars and VolumeMounts injected
		// this mutates inj.InitContainers with our environment vars
		mutatedInjectedInitContainers := mergeEnvVars(inj.Environment, inj.InitContainers)
		mutatedInjectedInitContainers = mergeVolumeMounts(inj.VolumeMounts, mutatedInjectedInitContainers)
		patch = append(patch, addContainers(pod.Spec.InitContainers, mutatedInjectedInitContainers, "/spec/initContainers")...)
	}

	{ // container injections
		// now, patch all existing containers with the env vars and volume mounts, and add injected containers
		patch = append(patch, setEnvironment(pod.Spec.Containers, inj.Environment, "/spec/containers")...)
		patch = append(patch, addVolumeMounts(pod.Spec.Containers, inj.VolumeMounts, "/spec/containers")...)
		// first, make sure any injected containers in our config get the EnvVars and VolumeMounts injected
		// this mutates inj.Containers with our environment vars
		mutatedInjectedContainers := mergeEnvVars(inj.Environment, inj.Containers)
		mutatedInjectedContainers = mergeVolumeMounts(inj.VolumeMounts, mutatedInjectedContainers)
		patch = append(patch, addContainers(pod.Spec.Containers, mutatedInjectedContainers, "/spec/containers")...)
	}

<<<<<<< HEAD
	// now, set hostNetwork,hostPID
	patch = append(patch, setHostNetwork(pod.Spec.HostNetwork, inj.HostNetwork, "/spec/hostNetwork")...)
	patch = append(patch, setHostPID(pod.Spec.HostPID, inj.HostPID, "/spec/hostPID")...)

	// now, add initContainers, hostAliases and volumes
	patch = append(patch, addContainers(pod.Spec.InitContainers, mutatedInjectedInitContainers, "/spec/initContainers")...)
	patch = append(patch, addHostAliases(pod.Spec.HostAliases, inj.HostAliases, "/spec/hostAliases")...)
	patch = append(patch, addVolumes(pod.Spec.Volumes, inj.Volumes, "/spec/volumes")...)
=======
	{ // pod level mutations
		// now, add hostAliases and volumes
		patch = append(patch, addHostAliases(pod.Spec.HostAliases, inj.HostAliases, "/spec/hostAliases")...)
		patch = append(patch, addVolumes(pod.Spec.Volumes, inj.Volumes, "/spec/volumes")...)
	}
>>>>>>> 240c5bcf

	// last but not least, set annotations
	patch = append(patch, updateAnnotations(pod.Annotations, annotations)...)
	return json.Marshal(patch)
}

// main mutation process
func (whsvr *WebhookServer) mutate(req *v1beta1.AdmissionRequest) *v1beta1.AdmissionResponse {
	var pod corev1.Pod
	if err := json.Unmarshal(req.Object.Raw, &pod); err != nil {
		glog.Errorf("Could not unmarshal raw object: %v", err)
		injectionCounter.With(prometheus.Labels{"status": "error", "reason": "unmarshal_error", "requested": ""}).Inc()
		return &v1beta1.AdmissionResponse{
			Result: &metav1.Status{
				Message: err.Error(),
			},
		}
	}

	glog.Infof("AdmissionReview for Kind=%s, Namespace=%s Name=%s (%s) UID=%s patchOperation=%s UserInfo=%s",
		req.Kind, req.Namespace, req.Name, pod.Name, req.UID, req.Operation, req.UserInfo)

	// determine whether to perform mutation
	injectionKey, err := whsvr.getSidecarConfigurationRequested(ignoredNamespaces, &pod.ObjectMeta)
	if err != nil {
		glog.Infof("Skipping mutation of %s/%s: %v", pod.Namespace, pod.Name, err)
		reason := GetErrorReason(err)
		injectionCounter.With(prometheus.Labels{"status": "skipped", "reason": reason, "requested": injectionKey}).Inc()
		return &v1beta1.AdmissionResponse{
			Allowed: true,
		}
	}

	injectionConfig, err := whsvr.Config.GetInjectionConfig(injectionKey)
	if err != nil {
		glog.Errorf("Error getting injection config %s, permitting launch of pod with no sidecar injected: %s", injectionConfig, err.Error())
		// dont prevent pods from launching! just return allowed
		injectionCounter.With(prometheus.Labels{"status": "skipped", "reason": "missing_config", "requested": injectionKey}).Inc()
		return &v1beta1.AdmissionResponse{
			Allowed: true,
		}
	}

	// Workaround: https://github.com/kubernetes/kubernetes/issues/57982
	applyDefaultsWorkaround(injectionConfig.Containers, injectionConfig.Volumes)
	annotations := map[string]string{}
	annotations[whsvr.statusAnnotationKey()] = StatusInjected
	patchBytes, err := createPatch(&pod, injectionConfig, annotations)
	if err != nil {
		injectionCounter.With(prometheus.Labels{"status": "error", "reason": "patching_error", "requested": injectionKey}).Inc()
		return &v1beta1.AdmissionResponse{
			Result: &metav1.Status{
				Message: err.Error(),
			},
		}
	}

	glog.Infof("AdmissionResponse: patch=%v\n", string(patchBytes))
	injectionCounter.With(prometheus.Labels{"status": "success", "reason": "all_groovy", "requested": injectionKey}).Inc()
	return &v1beta1.AdmissionResponse{
		Allowed: true,
		Patch:   patchBytes,
		PatchType: func() *v1beta1.PatchType {
			pt := v1beta1.PatchTypeJSONPatch
			return &pt
		}(),
	}
}

// MetricsHandler method for webhook server
func (whsvr *WebhookServer) MetricsHandler() http.Handler {
	return instrumentHandler("metrics", promhttp.Handler())
}

// HealthHandler returns ok
func (whsvr *WebhookServer) HealthHandler() http.Handler {
	return instrumentHandler("health", http.HandlerFunc(whsvr.healthHandler))
}

// MutateHandler method for webhook server
func (whsvr *WebhookServer) MutateHandler() http.Handler {
	return instrumentHandler("mutate", http.HandlerFunc(whsvr.mutateHandler))
}

func (whsvr *WebhookServer) healthHandler(w http.ResponseWriter, r *http.Request) {
	fmt.Fprintf(w, "d|-_-|b 🦄")
}

func (whsvr *WebhookServer) mutateHandler(w http.ResponseWriter, r *http.Request) {
	var body []byte
	if r.Body != nil {
		if data, err := ioutil.ReadAll(r.Body); err == nil {
			body = data
		}
	}
	if len(body) == 0 {
		glog.Error("empty body")
		http.Error(w, "empty body", http.StatusBadRequest)
		return
	}

	// verify the content type is accurate
	contentType := r.Header.Get("Content-Type")
	if contentType != "application/json" {
		glog.Errorf("Content-Type=%s, expect application/json", contentType)
		http.Error(w, "invalid Content-Type, expect `application/json`", http.StatusUnsupportedMediaType)
		return
	}

	var admissionResponse *v1beta1.AdmissionResponse
	ar := v1beta1.AdmissionReview{}
	if _, _, err := deserializer.Decode(body, nil, &ar); err != nil {
		glog.Errorf("Can't decode body: %v", err)
		admissionResponse = &v1beta1.AdmissionResponse{
			Result: &metav1.Status{
				Message: err.Error(),
			},
		}
	} else {
		admissionResponse = whsvr.mutate(ar.Request)
	}

	admissionReview := v1beta1.AdmissionReview{}
	if admissionResponse != nil {
		admissionReview.Response = admissionResponse
		if ar.Request != nil {
			admissionReview.Response.UID = ar.Request.UID
		}
	}

	resp, err := json.Marshal(admissionReview)
	if err != nil {
		glog.Errorf("Can't encode response: %v", err)
		http.Error(w, fmt.Sprintf("could not encode response: %v", err), http.StatusInternalServerError)
	}
	glog.Infof("Ready to write reponse ...")
	if _, err := w.Write(resp); err != nil {
		glog.Errorf("Can't write response: %v", err)
		http.Error(w, fmt.Sprintf("could not write response: %v", err), http.StatusInternalServerError)
	}
}<|MERGE_RESOLUTION|>--- conflicted
+++ resolved
@@ -231,7 +231,6 @@
 	return patch
 }
 
-<<<<<<< HEAD
 func setHostNetwork(target bool, addedHostNetwork bool, basePath string) (patch []patchOperation) {
 	if addedHostNetwork == true {
 		patch = append(patch, patchOperation{
@@ -257,15 +256,6 @@
 func addInitContainers(target, added []corev1.Container, basePath string) (patch []patchOperation) {
 	first := len(target) == 0
 	var value interface{}
-	for _, add := range added {
-		value = add
-		path := basePath
-		if first {
-			first = false
-			value = []corev1.Container{add}
-		} else {
-			path = path + "/-"
-=======
 func addVolumes(existing, added []corev1.Volume, basePath string) (patch []patchOperation) {
 	hasVolume := func(existing []corev1.Volume, add corev1.Volume) bool {
 		for _, v := range existing {
@@ -274,7 +264,6 @@
 			if v.Name == add.Name {
 				return true
 			}
->>>>>>> 240c5bcf
 		}
 		return false
 	}
@@ -470,6 +459,26 @@
 		patch = append(patch, setServiceAccount(pod.Spec.InitContainers, pod.Spec.Containers, inj.ServiceAccountName, "/spec")...)
 	}
 
+	// next, make sure any injected init containers in our config get the EnvVars and VolumeMounts injected
+	// this mutates inj.InitContainers with our environment vars
+	mutatedInjectedInitContainers := mergeEnvVars(inj.Environment, inj.InitContainers)
+	mutatedInjectedInitContainers = mergeVolumeMounts(inj.VolumeMounts, mutatedInjectedInitContainers)
+
+	// next, patch containers with our injected containers
+	patch = append(patch, addContainers(pod.Spec.Containers, mutatedInjectedContainers, "/spec/containers")...)
+
+	// now, patch all existing containers with the env vars and volume mounts
+	patch = append(patch, setEnvironment(pod.Spec.Containers, inj.Environment)...)
+	patch = append(patch, addVolumeMounts(pod.Spec.Containers, inj.VolumeMounts)...)
+
+	// now, set hostNetwork,hostPID
+	patch = append(patch, setHostNetwork(pod.Spec.HostNetwork, inj.HostNetwork, "/spec/hostNetwork")...)
+	patch = append(patch, setHostPID(pod.Spec.HostPID, inj.HostPID, "/spec/hostPID")...)
+
+	// now, add initContainers, hostAliases and volumes
+	patch = append(patch, addContainers(pod.Spec.InitContainers, mutatedInjectedInitContainers, "/spec/initContainers")...)
+	patch = append(patch, addHostAliases(pod.Spec.HostAliases, inj.HostAliases, "/spec/hostAliases")...)
+	patch = append(patch, addVolumes(pod.Spec.Volumes, inj.Volumes, "/spec/volumes")...)
 	{ // initcontainer injections
 		// patch all existing InitContainers with the VolumeMounts+EnvVars, and add injected initcontainers
 		patch = append(patch, setEnvironment(pod.Spec.InitContainers, inj.Environment, "/spec/initContainers")...)
@@ -492,22 +501,11 @@
 		patch = append(patch, addContainers(pod.Spec.Containers, mutatedInjectedContainers, "/spec/containers")...)
 	}
 
-<<<<<<< HEAD
-	// now, set hostNetwork,hostPID
-	patch = append(patch, setHostNetwork(pod.Spec.HostNetwork, inj.HostNetwork, "/spec/hostNetwork")...)
-	patch = append(patch, setHostPID(pod.Spec.HostPID, inj.HostPID, "/spec/hostPID")...)
-
-	// now, add initContainers, hostAliases and volumes
-	patch = append(patch, addContainers(pod.Spec.InitContainers, mutatedInjectedInitContainers, "/spec/initContainers")...)
-	patch = append(patch, addHostAliases(pod.Spec.HostAliases, inj.HostAliases, "/spec/hostAliases")...)
-	patch = append(patch, addVolumes(pod.Spec.Volumes, inj.Volumes, "/spec/volumes")...)
-=======
 	{ // pod level mutations
 		// now, add hostAliases and volumes
 		patch = append(patch, addHostAliases(pod.Spec.HostAliases, inj.HostAliases, "/spec/hostAliases")...)
 		patch = append(patch, addVolumes(pod.Spec.Volumes, inj.Volumes, "/spec/volumes")...)
 	}
->>>>>>> 240c5bcf
 
 	// last but not least, set annotations
 	patch = append(patch, updateAnnotations(pod.Annotations, annotations)...)
