package config

import (
	"fmt"
	"io"
	"io/ioutil"
	"os"
	"path/filepath"
	"strings"
	"sync"

	"github.com/ghodss/yaml"
	"github.com/golang/glog"
	corev1 "k8s.io/api/core/v1"
)

const (
	annotationNamespaceDefault = "injector.tumblr.com"
	defaultVersion             = "latest"
)

var (
	// ErrMissingName ..
	ErrMissingName = fmt.Errorf(`name field is required for an injection config`)
	// ErrNoConfigurationLoaded ..
	ErrNoConfigurationLoaded = fmt.Errorf(`at least one config must be present in the --config-directory`)
	// ErrCannotMergeNilInjectionConfig indicates an error trying to merge `nil` into an InjectionConfig
	ErrCannotMergeNilInjectionConfig = fmt.Errorf("cannot merge nil InjectionConfig")
	// ErrUnsupportedNameVersionFormat indicates the format of the name is invalid
	ErrUnsupportedNameVersionFormat = fmt.Errorf(`not a valid name or name:version format`)
)

// InjectionConfig is a specific instance of a injected config, for a given annotation
type InjectionConfig struct {
<<<<<<< HEAD
	Name           string               `json:"name"`
	HostNetwork    bool                 `json:"hostNetwork"`
	HostPID        bool                 `json:"hostPID"`
	Containers     []corev1.Container   `json:"containers"`
	Volumes        []corev1.Volume      `json:"volumes"`
	Environment    []corev1.EnvVar      `json:"env"`
	VolumeMounts   []corev1.VolumeMount `json:"volumeMounts"`
	HostAliases    []corev1.HostAlias   `json:"hostAliases"`
	InitContainers []corev1.Container   `json:"initContainers"`
=======
	Name               string               `json:"name"`
	Inherits           string               `json:"inherits"`
	Containers         []corev1.Container   `json:"containers"`
	Volumes            []corev1.Volume      `json:"volumes"`
	Environment        []corev1.EnvVar      `json:"env"`
	VolumeMounts       []corev1.VolumeMount `json:"volumeMounts"`
	HostAliases        []corev1.HostAlias   `json:"hostAliases"`
	InitContainers     []corev1.Container   `json:"initContainers"`
	ServiceAccountName string               `json:"serviceAccountName"`

	version string
>>>>>>> 240c5bcf
}

// Config is a struct indicating how a given injection should be configured
type Config struct {
	sync.RWMutex
	AnnotationNamespace string                      `yaml:"annotationnamespace"`
	Injections          map[string]*InjectionConfig `yaml:"injections"`
}

// String returns a string representation of the config
func (c *InjectionConfig) String() string {
	inheritsString := ""
	if c.Inherits != "" {
		inheritsString = fmt.Sprintf(" (inherits %s)", c.Inherits)
	}

	saString := ""
	if c.ServiceAccountName != "" {
		saString = fmt.Sprintf(", serviceAccountName %s", c.ServiceAccountName)
	}
	return fmt.Sprintf("%s%s: %d containers, %d init containers, %d volumes, %d environment vars, %d volume mounts, %d host aliases%s",
		c.FullName(),
		inheritsString,
		len(c.Containers),
		len(c.InitContainers),
		len(c.Volumes),
		len(c.Environment),
		len(c.VolumeMounts),
		len(c.HostAliases),
		saString)
}

// Version returns the parsed version of this injection config. If no version is specified,
// "latest" is returned. The version is extracted from the request annotation, i.e.
// injector.tumblr.com/request: my-sidecar:1.2, where "1.2" is the version.
func (c *InjectionConfig) Version() string {
	if c.version == "" {
		return defaultVersion
	}

	return c.version
}

// FullName returns the full identifier of this sidecar - both the Name, and the Version(), formatted like
// "${.Name}:${.Version}"
func (c *InjectionConfig) FullName() string {
	return canonicalizeConfigName(c.Name, c.Version())
}

// ReplaceInjectionConfigs will take a list of new InjectionConfigs, and replace the current configuration with them.
// this blocks waiting on being able to update the configs in place.
func (c *Config) ReplaceInjectionConfigs(replacementConfigs []*InjectionConfig) {
	c.Lock()
	defer c.Unlock()
	c.Injections = map[string]*InjectionConfig{}

	for _, r := range replacementConfigs {
		c.Injections[r.FullName()] = r
	}
}

// HasInjectionConfig returns bool for whether the config contains a config
// given some key identifier
func (c *Config) HasInjectionConfig(key string) bool {
	c.RLock()
	defer c.RUnlock()

	name, version, err := configNameFields(key)
	if err != nil {
		return false
	}
	fullKey := canonicalizeConfigName(name, version)

	_, ok := c.Injections[fullKey]

	return ok
}

// GetInjectionConfig returns the InjectionConfig given a requested key
func (c *Config) GetInjectionConfig(key string) (*InjectionConfig, error) {
	c.RLock()
	defer c.RUnlock()

	name, version, err := configNameFields(key)
	if err != nil {
		return nil, err
	}
	fullKey := canonicalizeConfigName(name, version)

	i, ok := c.Injections[fullKey]
	if !ok {
		return nil, fmt.Errorf("no injection config found for annotation %s", fullKey)
	}

	return i, nil
}

// LoadConfigDirectory loads all configs in a directory and returns the Config
func LoadConfigDirectory(path string) (*Config, error) {
	cfg := Config{
		Injections: map[string]*InjectionConfig{},
	}
	glob := filepath.Join(path, "*.yaml")
	matches, err := filepath.Glob(glob)

	if err != nil {
		return nil, err
	}

	for _, p := range matches {
		c, err := LoadInjectionConfigFromFilePath(p)
		if err != nil {
			glog.Errorf("Error reading injection config from %s: %v", p, err)
			return nil, err
		}

		cfg.Injections[c.FullName()] = c
	}

	if len(cfg.Injections) == 0 {
		return nil, ErrNoConfigurationLoaded
	}

	if cfg.AnnotationNamespace == "" {
		cfg.AnnotationNamespace = annotationNamespaceDefault
	}

	glog.V(2).Infof("Loaded %d injection configs from %s", len(cfg.Injections), glob)

	return &cfg, nil
}

// Merge mutates base by merging in fields from child, to create an inheritance
// functionality.
func (base *InjectionConfig) Merge(child *InjectionConfig) error {
	if child == nil {
		return ErrCannotMergeNilInjectionConfig
	}
	// for all fields, merge child into base, eventually returning base
	base.Name = child.Name
	base.version = child.version
	base.Inherits = child.Inherits

	// merge containers
	for _, cctr := range child.Containers {
		contains := false

		for bi, bctr := range base.Containers {
			if bctr.Name == cctr.Name {
				contains = true
				base.Containers[bi] = cctr
			}
		}

		if !contains {
			base.Containers = append(base.Containers, cctr)
		}
	}

	// merge volumes
	for _, cv := range child.Volumes {
		contains := false

		for bi, bv := range base.Volumes {
			if bv.Name == cv.Name {
				contains = true
				base.Volumes[bi] = cv
			}
		}

		if !contains {
			base.Volumes = append(base.Volumes, cv)
		}
	}

	// merge environment
	for _, cv := range child.Environment {
		contains := false

		for bi, bv := range base.Environment {
			if bv.Name == cv.Name {
				contains = true
				base.Environment[bi] = cv
			}
		}

		if !contains {
			base.Environment = append(base.Environment, cv)
		}
	}

	// merge volume mounts
	for _, cv := range child.VolumeMounts {
		contains := false

		for bi, bv := range base.VolumeMounts {
			if bv.Name == cv.Name {
				contains = true
				base.VolumeMounts[bi] = cv
			}
		}

		if !contains {
			base.VolumeMounts = append(base.VolumeMounts, cv)
		}
	}

	// merge host aliases
	// note: we do not need to merge things, as entries are not keyed
	base.HostAliases = append(base.HostAliases, child.HostAliases...)

	// merge init containers
	for _, cv := range child.InitContainers {
		contains := false

		for bi, bv := range base.InitContainers {
			if bv.Name == cv.Name {
				contains = true
				base.InitContainers[bi] = cv
			}
		}

		if !contains {
			base.InitContainers = append(base.InitContainers, cv)
		}
	}

	// merge serviceAccount settings to the left
	if child.ServiceAccountName != "" {
		base.ServiceAccountName = child.ServiceAccountName
	}

	return nil
}

// LoadInjectionConfigFromFilePath returns a InjectionConfig given a yaml file on disk
// NOTE: if the InjectionConfig loaded has an Inherits field, we recursively load from Inherits
// and merge the InjectionConfigs to create an inheritance pattern. Inherits is not supported for
// configs loaded via `LoadInjectionConfig`
func LoadInjectionConfigFromFilePath(configFile string) (*InjectionConfig, error) {
	f, err := os.Open(configFile)
	if err != nil {
		return nil, fmt.Errorf("error loading injection config from file %s: %s", configFile, err.Error())
	}

	defer f.Close()
	glog.V(3).Infof("Loading injection config from file %s", configFile)

	ic, err := LoadInjectionConfig(f)
	if err != nil {
		return nil, err
	}

	// Support inheritance from an InjectionConfig loaded from a file on disk
	if ic.Inherits != "" {
		// all Inherits are relative to the directory the current file is in, and are cleaned
		// prior to use.
		basedir := filepath.Dir(filepath.Clean(f.Name()))
		cleanPath := filepath.Join(basedir, ic.Inherits)
		glog.V(4).Infof("%s inherits from %s", ic.FullName(), ic.Inherits)

		base, err := LoadInjectionConfigFromFilePath(cleanPath)
		if err != nil {
			return nil, err
		}

		err = base.Merge(ic)
		if err != nil {
			return nil, err
		}

		ic = base
	}

	glog.V(3).Infof("Loaded injection config %s version=%s", ic.Name, ic.Version())

	return ic, nil
}

// LoadInjectionConfig takes an io.Reader and parses out an injectionconfig
func LoadInjectionConfig(reader io.Reader) (*InjectionConfig, error) {
	data, err := ioutil.ReadAll(reader)
	if err != nil {
		return nil, err
	}

	var cfg InjectionConfig
	if err := yaml.Unmarshal(data, &cfg); err != nil {
		return nil, err
	}

	if cfg.Name == "" {
		return nil, ErrMissingName
	}

	// we need to split the Name field apart into a Name and Version component
	cfg.Name, cfg.version, err = configNameFields(cfg.Name)
	if err != nil {
		return nil, err
	}

	return &cfg, nil
}

// given a name of a config, extract the name and version. Format is "name[:version]" where :version
// is optional, and is assumed to be "latest" if omitted.
func configNameFields(shortName string) (name, version string, err error) {
	substrings := strings.Split(shortName, ":")

	switch len(substrings) {
	case 1:
		return substrings[0], defaultVersion, nil
	case 2:
		if substrings[1] == "" {
			return substrings[0], defaultVersion, nil
		}

		return substrings[0], substrings[1], nil
	default:
		return "", "", ErrUnsupportedNameVersionFormat
	}
}

func canonicalizeConfigName(name, version string) string {
	return strings.ToLower(fmt.Sprintf("%s:%s", name, version))
}<|MERGE_RESOLUTION|>--- conflicted
+++ resolved
@@ -32,7 +32,17 @@
 
 // InjectionConfig is a specific instance of a injected config, for a given annotation
 type InjectionConfig struct {
-<<<<<<< HEAD
+	Name               string               `json:"name"`
+	Inherits           string               `json:"inherits"`
+	Containers         []corev1.Container   `json:"containers"`
+	Volumes            []corev1.Volume      `json:"volumes"`
+	Environment        []corev1.EnvVar      `json:"env"`
+	VolumeMounts       []corev1.VolumeMount `json:"volumeMounts"`
+	HostAliases        []corev1.HostAlias   `json:"hostAliases"`
+	InitContainers     []corev1.Container   `json:"initContainers"`
+	ServiceAccountName string               `json:"serviceAccountName"`
+
+	version string
 	Name           string               `json:"name"`
 	HostNetwork    bool                 `json:"hostNetwork"`
 	HostPID        bool                 `json:"hostPID"`
@@ -42,19 +52,6 @@
 	VolumeMounts   []corev1.VolumeMount `json:"volumeMounts"`
 	HostAliases    []corev1.HostAlias   `json:"hostAliases"`
 	InitContainers []corev1.Container   `json:"initContainers"`
-=======
-	Name               string               `json:"name"`
-	Inherits           string               `json:"inherits"`
-	Containers         []corev1.Container   `json:"containers"`
-	Volumes            []corev1.Volume      `json:"volumes"`
-	Environment        []corev1.EnvVar      `json:"env"`
-	VolumeMounts       []corev1.VolumeMount `json:"volumeMounts"`
-	HostAliases        []corev1.HostAlias   `json:"hostAliases"`
-	InitContainers     []corev1.Container   `json:"initContainers"`
-	ServiceAccountName string               `json:"serviceAccountName"`
-
-	version string
->>>>>>> 240c5bcf
 }
 
 // Config is a struct indicating how a given injection should be configured
